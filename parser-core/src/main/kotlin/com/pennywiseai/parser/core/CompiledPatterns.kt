package com.pennywiseai.parser.core

object CompiledPatterns {
    object Amount {
        val RS_PATTERN = Regex("""Rs\.?\s*([0-9,]+(?:\.\d{2})?)""", RegexOption.IGNORE_CASE)
        val INR_PATTERN = Regex("""INR\s*([0-9,]+(?:\.\d{2})?)""", RegexOption.IGNORE_CASE)
        val RUPEE_SYMBOL_PATTERN = Regex("""₹\s*([0-9,]+(?:\.\d{2})?)""")
        val ALL_PATTERNS = listOf(RS_PATTERN, INR_PATTERN, RUPEE_SYMBOL_PATTERN)
    }

    object Reference {
        val GENERIC_REF = Regex(
            """(?:Ref|Reference|Txn|Transaction)(?:\s+No)?[:\s]+([A-Z0-9]+)""",
            RegexOption.IGNORE_CASE
        )
        val UPI_REF = Regex("""UPI[:\s]+([0-9]+)""", RegexOption.IGNORE_CASE)
        val REF_NUMBER = Regex("""Reference\s+Number[:\s]+([A-Z0-9]+)""", RegexOption.IGNORE_CASE)
        val ALL_PATTERNS = listOf(GENERIC_REF, UPI_REF, REF_NUMBER)
    }

    object Account {
        val AC_WITH_MASK = Regex(
            """(?:A/c|Account|Acct)(?:\s+No)?\.?\s+(?:XX+)?(\d{4})""",
            RegexOption.IGNORE_CASE
        )
        val CARD_WITH_MASK = Regex("""Card\s+(?:XX+)?(\d{4})""", RegexOption.IGNORE_CASE)
        val GENERIC_ACCOUNT =
            Regex("""(?:A/c|Account).*?(\d{4})(?:\s|$)""", RegexOption.IGNORE_CASE)
        val ALL_PATTERNS = listOf(AC_WITH_MASK, CARD_WITH_MASK, GENERIC_ACCOUNT)
    }

    object Balance {
<<<<<<< HEAD
        val AVL_BAL = Regex(
            """(?:Bal|Balance|Avl Bal|Available Balance)[:\s]+(?:Rs\.?\s*)?([0-9,]+(?:\.\d{2})?)""",
            RegexOption.IGNORE_CASE
        )
        val UPDATED_BAL = Regex(
            """(?:Updated Balance|Remaining Balance)[:\s]+(?:Rs\.?\s*)?([0-9,]+(?:\.\d{2})?)""",
            RegexOption.IGNORE_CASE
        )
        val ALL_PATTERNS = listOf(AVL_BAL, UPDATED_BAL)
=======
        val AVL_BAL_RS = Regex("""(?:Bal|Balance|Avl Bal|Available Balance)[:\s]+Rs\.?\s*([0-9,]+(?:\.\d{2})?)""", RegexOption.IGNORE_CASE)
        val AVL_BAL_INR = Regex("""(?:Bal|Balance|Avl Bal|Available Balance)[:\s]+INR\s*([0-9,]+(?:\.\d{2})?)""", RegexOption.IGNORE_CASE)
        val AVL_BAL_RUPEE = Regex("""(?:Bal|Balance|Avl Bal|Available Balance)[:\s]+₹\s*([0-9,]+(?:\.\d{2})?)""", RegexOption.IGNORE_CASE)
        val AVL_BAL_NO_CURRENCY = Regex("""(?:Bal|Balance|Avl Bal|Available Balance)[:\s]+([0-9,]+(?:\.\d{2})?)""", RegexOption.IGNORE_CASE)
        val UPDATED_BAL_RS = Regex("""(?:Updated Balance|Remaining Balance)[:\s]+Rs\.?\s*([0-9,]+(?:\.\d{2})?)""", RegexOption.IGNORE_CASE)
        val UPDATED_BAL_INR = Regex("""(?:Updated Balance|Remaining Balance)[:\s]+INR\s*([0-9,]+(?:\.\d{2})?)""", RegexOption.IGNORE_CASE)
        val ALL_PATTERNS = listOf(AVL_BAL_RS, AVL_BAL_INR, AVL_BAL_RUPEE, AVL_BAL_NO_CURRENCY, UPDATED_BAL_RS, UPDATED_BAL_INR)
>>>>>>> 83d77b65
    }

    object Merchant {
        val TO_PATTERN =
            Regex("""to\s+([^\.\n]+?)(?:\s+on|\s+at|\s+Ref|\s+UPI)""", RegexOption.IGNORE_CASE)
        val FROM_PATTERN =
            Regex("""from\s+([^\.\n]+?)(?:\s+on|\s+at|\s+Ref|\s+UPI)""", RegexOption.IGNORE_CASE)
        val AT_PATTERN = Regex("""at\s+([^\.\n]+?)(?:\s+on|\s+Ref)""", RegexOption.IGNORE_CASE)
        val FOR_PATTERN =
            Regex("""for\s+([^\.\n]+?)(?:\s+on|\s+at|\s+Ref)""", RegexOption.IGNORE_CASE)
        val ALL_PATTERNS = listOf(TO_PATTERN, FROM_PATTERN, AT_PATTERN, FOR_PATTERN)
    }

    object HDFC {
        val DLT_PATTERNS = listOf(
            Regex("^[A-Z]{2}-HDFCBK.*$"),
            Regex("^[A-Z]{2}-HDFC.*$"),
            Regex("^HDFC-[A-Z]+$"),
            Regex("^[A-Z]{2}-HDFCB.*$")
        )

        val SALARY_PATTERN = Regex(
            """for\s+[^-]+-[^-]+-[^-]+\s+[A-Z]+\s+SALARY-([^\.\n]+)""",
            RegexOption.IGNORE_CASE
        )
        val SIMPLE_SALARY_PATTERN =
            Regex("""SALARY[- ]([^\.\n]+?)(?:\s+Info|$)""", RegexOption.IGNORE_CASE)
        val INFO_PATTERN =
            Regex("""Info:\s*(?:UPI/)?([^/\.\n]+?)(?:/|$)""", RegexOption.IGNORE_CASE)
        val VPA_WITH_NAME = Regex("""VPA\s+[^@\s]+@[^\s]+\s*\(([^)]+)\)""", RegexOption.IGNORE_CASE)
        val VPA_PATTERN = Regex("""VPA\s+([^@\s]+)@""", RegexOption.IGNORE_CASE)
        val SPENT_PATTERN = Regex("""at\s+([^\.\n]+?)\s+on\s+\d{2}""", RegexOption.IGNORE_CASE)
        val DEBIT_FOR_PATTERN =
            Regex("""debited\s+for\s+([^\.\n]+?)\s+on\s+\d{2}""", RegexOption.IGNORE_CASE)
        val MANDATE_PATTERN =
            Regex("""To\s+([^\n]+?)\s*(?:\n|\d{2}/\d{2})""", RegexOption.IGNORE_CASE)

        val REF_SIMPLE = Regex("""Ref\s+(\d{9,12})""", RegexOption.IGNORE_CASE)
        val UPI_REF_NO = Regex("""UPI\s+Ref\s+No\s+(\d{12})""", RegexOption.IGNORE_CASE)
        val REF_NO = Regex("""Ref\s+No\.?\s+([A-Z0-9]+)""", RegexOption.IGNORE_CASE)
        val REF_END = Regex(
            """(?:Ref|Reference)[:.\s]+([A-Z0-9]{6,})(?:\s*$|\s*Not\s+You)""",
            RegexOption.IGNORE_CASE
        )

        val ACCOUNT_DEPOSITED = Regex(
            """deposited\s+in\s+(?:HDFC\s+Bank\s+)?A/c\s+(?:XX+)?(\d+)""",
            RegexOption.IGNORE_CASE
        )
        val ACCOUNT_FROM =
            Regex("""from\s+(?:HDFC\s+Bank\s+)?A/c\s+(?:XX+)?(\d+)""", RegexOption.IGNORE_CASE)
        val ACCOUNT_SIMPLE = Regex("""HDFC\s+Bank\s+A/c\s+(\d+)""", RegexOption.IGNORE_CASE)
        val ACCOUNT_GENERIC = Regex("""A/c\s+(?:XX+)?(\d+)""", RegexOption.IGNORE_CASE)

        val AMOUNT_WILL_DEDUCT = Regex(
            """Rs\.?\s*([0-9,]+(?:\.\d{2})?)\s+will\s+be\s+deducted""",
            RegexOption.IGNORE_CASE
        )
        val DEDUCTION_DATE = Regex(
            """deducted\s+on\s+(\d{2}/\d{2}/\d{2}),?\s*\d{2}:\d{2}:\d{2}""",
            RegexOption.IGNORE_CASE
        )
        val MANDATE_MERCHANT = Regex("""For\s+([^\n]+?)\s+mandate""", RegexOption.IGNORE_CASE)
        val UMN_PATTERN = Regex("""UMN\s+([a-zA-Z0-9@]+)""", RegexOption.IGNORE_CASE)
    }

    object Cleaning {
        val TRAILING_PARENTHESES = Regex("""\s*\(.*?\)\s*$""")
        val REF_NUMBER_SUFFIX = Regex("""\s+Ref\s+No.*""", RegexOption.IGNORE_CASE)
        val DATE_SUFFIX = Regex("""\s+on\s+\d{2}.*""")
        val UPI_SUFFIX = Regex("""\s+UPI.*""", RegexOption.IGNORE_CASE)
        val TIME_SUFFIX = Regex("""\s+at\s+\d{2}:\d{2}.*""")
        val TRAILING_DASH = Regex("""\s*-\s*$""")
        val PVT_LTD =
            Regex("""(\s+PVT\.?\s*LTD\.?|\s+PRIVATE\s+LIMITED)$""", RegexOption.IGNORE_CASE)
        val LTD = Regex("""(\s+LTD\.?|\s+LIMITED)$""", RegexOption.IGNORE_CASE)
    }
}

<|MERGE_RESOLUTION|>--- conflicted
+++ resolved
@@ -30,17 +30,6 @@
     }
 
     object Balance {
-<<<<<<< HEAD
-        val AVL_BAL = Regex(
-            """(?:Bal|Balance|Avl Bal|Available Balance)[:\s]+(?:Rs\.?\s*)?([0-9,]+(?:\.\d{2})?)""",
-            RegexOption.IGNORE_CASE
-        )
-        val UPDATED_BAL = Regex(
-            """(?:Updated Balance|Remaining Balance)[:\s]+(?:Rs\.?\s*)?([0-9,]+(?:\.\d{2})?)""",
-            RegexOption.IGNORE_CASE
-        )
-        val ALL_PATTERNS = listOf(AVL_BAL, UPDATED_BAL)
-=======
         val AVL_BAL_RS = Regex("""(?:Bal|Balance|Avl Bal|Available Balance)[:\s]+Rs\.?\s*([0-9,]+(?:\.\d{2})?)""", RegexOption.IGNORE_CASE)
         val AVL_BAL_INR = Regex("""(?:Bal|Balance|Avl Bal|Available Balance)[:\s]+INR\s*([0-9,]+(?:\.\d{2})?)""", RegexOption.IGNORE_CASE)
         val AVL_BAL_RUPEE = Regex("""(?:Bal|Balance|Avl Bal|Available Balance)[:\s]+₹\s*([0-9,]+(?:\.\d{2})?)""", RegexOption.IGNORE_CASE)
@@ -48,7 +37,6 @@
         val UPDATED_BAL_RS = Regex("""(?:Updated Balance|Remaining Balance)[:\s]+Rs\.?\s*([0-9,]+(?:\.\d{2})?)""", RegexOption.IGNORE_CASE)
         val UPDATED_BAL_INR = Regex("""(?:Updated Balance|Remaining Balance)[:\s]+INR\s*([0-9,]+(?:\.\d{2})?)""", RegexOption.IGNORE_CASE)
         val ALL_PATTERNS = listOf(AVL_BAL_RS, AVL_BAL_INR, AVL_BAL_RUPEE, AVL_BAL_NO_CURRENCY, UPDATED_BAL_RS, UPDATED_BAL_INR)
->>>>>>> 83d77b65
     }
 
     object Merchant {
